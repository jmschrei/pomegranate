#cython: boundscheck=False
#cython: cdivision=True
# gmm.pyx
# Contact: Jacob Schreiber ( jmschreiber91@gmail.com )

from libc.stdlib cimport calloc
from libc.stdlib cimport free
from libc.string cimport memset
from libc.math cimport exp as cexp

import json
import time
<<<<<<< HEAD

from .callbacks import CallbackList, ParamsTerminator, History
=======
>>>>>>> 744846f6

import numpy
cimport numpy

from .base cimport Model
from .kmeans import Kmeans
from .distributions cimport Distribution
from .distributions import DiscreteDistribution, IndependentComponentsDistribution
from .bayes cimport BayesModel
from .utils cimport _log
from .utils cimport pair_lse
from .utils import _check_input

DEF NEGINF = float("-inf")
DEF INF = float("inf")

cdef class GeneralMixtureModel(BayesModel):
	"""A General Mixture Model.

	This mixture model can be a mixture of any distribution as long as they
	are all of the same dimensionality. Any object can serve as a distribution
	as long as it has fit(X, weights), log_probability(X), and summarize(X,
	weights)/from_summaries() methods if out of core training is desired.

	Parameters
	----------
	distributions : array-like, shape (n_components,) or callable
		The components of the model. If array, corresponds to the initial
		distributions of the components. If callable, must also pass in the
		number of components and kmeans++ will be used to initialize them.

	weights : array-like, optional, shape (n_components,)
		The prior probabilities corresponding to each component. Does not
		need to sum to one, but will be normalized to sum to one internally.
		Defaults to None.

	Attributes
	----------
	distributions : array-like, shape (n_components,)
		The component distribution objects.

	weights : array-like, shape (n_components,)
		The learned prior weight of each object

	Examples
	--------
	>>> from pomegranate import *
	>>> clf = GeneralMixtureModel([
	>>>     NormalDistribution(5, 2),
	>>>     NormalDistribution(1, 1)])
	>>> clf.log_probability(5)
	-2.304562194038089
	>>> clf.predict_proba([[5], [7], [1]])
	array([[ 0.99932952,  0.00067048],
	       [ 0.99999995,  0.00000005],
	       [ 0.06337894,  0.93662106]])
	>>> clf.fit([[1], [5], [7], [8], [2]])
	>>> clf.predict_proba([[5], [7], [1]])
	array([[ 1.        ,  0.        ],
	       [ 1.        ,  0.        ],
	       [ 0.00004383,  0.99995617]])
	>>> clf.distributions
	array([ {
	    "frozen" :false,
	    "class" :"Distribution",
	    "parameters" :[
	        6.6571359101390755,
	        1.2639830514274502
	    ],
	    "name" :"NormalDistribution"
	},
	       {
	    "frozen" :false,
	    "class" :"Distribution",
	    "parameters" :[
	        1.498707696758334,
	        0.4999983303277837
	    ],
	    "name" :"NormalDistribution"
	}], dtype=object)
	"""
	cdef public bint stop_training

	def __init__(self, distributions, weights=None):
		super(GeneralMixtureModel, self).__init__(distributions, weights)

	def __reduce__(self):
		return self.__class__, (self.distributions.tolist(), numpy.exp(self.weights))

	def fit(self, X, weights=None, inertia=0.0, stop_threshold=0.1,
		max_iterations=1e8, pseudocount=0.0, verbose=False,
		min_iterations=0, callbacks=None, return_history=False):
		"""Fit the model to new data using EM.

		This method fits the components of the model to new data using the EM
		method. It will iterate until either max iterations has been reached,
		or the stop threshold has been passed.

		This is a sklearn wrapper for train method.

		Parameters
		----------
		X : array-like, shape (n_samples, n_dimensions)
			This is the data to train on. Each row is a sample, and each column
			is a dimension to train on.

		weights : array-like, shape (n_samples,), optional
			The initial weights of each sample in the matrix. If nothing is
			passed in then each sample is assumed to be the same weight.
			Default is None.

		inertia : double, optional
			The weight of the previous parameters of the model. The new
			parameters will roughly be
			old_param*inertia + new_param*(1-inertia),
			so an inertia of 0 means ignore the old parameters, whereas an
			inertia of 1 means ignore the new parameters.
			Default is 0.0.

		stop_threshold : double, optional, positive
			The threshold at which EM will terminate for the improvement of
			the model. If the model does not improve its fit of the data by
			a log probability of 0.1 then terminate.
			Default is 0.1.

		max_iterations : int, optional, positive
			The maximum number of iterations to run EM for. If this limit is
			hit then it will terminate training, regardless of how well the
			model is improving per iteration.
			Default is 1e8.

		min_iterations : int, optional
			The minimum number of iterations to run EM for. Default is 0.

		pseudocount : double, optional, positive
			A pseudocount to add to the emission of each distribution. This
			effectively smoothes the states to prevent 0. probability symbols
			if they don't happen to occur in the data. Only effects mixture
			models defined over discrete distributions. Default is 0.

		verbose : bool, optional
			Whether or not to print out improvement information over
			iterations.
			Default is False.

		callbacks: array-like or None, optional
			A list of Callback objects that are executed when training is
			started and finished, as well as on both the start and finish of
			each iteration. Defaults to None.

		return_history: bool, optional
			Signifies whether the history object is returned. Defaults to False.

		Returns
		-------
		improvement : double
			The total improvement in log probability P(D|M)

		history : a History object, optional
			A History object that stores the whole history of
			training. Does not get returned unless return_history
			is True.

		"""
		history = History()
		callbacks = callbacks or [history]
		callbacks.append(ParamsTerminator())
		params = {
		    'min_iterations': min_iterations,
		    'max_iterations': max_iterations,
		    'stop_threshold': stop_threshold
		}
		callbacks = CallbackList(callbacks=callbacks, params=params,
		                         model=self)
		callbacks.on_train_begin()
		self.stop_training = False

		initial_log_probability_sum = NEGINF
		iteration, improvement = 0, INF

		training_start_time = time.time()
<<<<<<< HEAD
		while True:
			callbacks.on_iteration_begin(iteration)
			if self.stop_training:
				break
			epoch_start_time = time.time()

=======
		while improvement > stop_threshold and iteration < max_iterations + 1:
			epoch_start_time = time.time()
>>>>>>> 744846f6
			self.from_summaries(inertia, pseudocount)
			log_probability_sum = self.summarize(X, weights)
			time_spent = time.time() - epoch_start_time

			if iteration == 0:
				initial_log_probability_sum = log_probability_sum
			else:
				improvement = log_probability_sum - last_log_probability_sum

<<<<<<< HEAD
				vals = dict(iteration=iteration, improvement=improvement, time=time_spent)
				fmt = "[{iteration}] Improvement: {improvement} Time (s): {time:.2f}"
				if verbose:
					print(fmt.format(**vals))

			logged_vars = {
				'improvement': improvement,
				'time_spent': time_spent,
				'log_probability': log_probability_sum
			}
			callbacks.on_iteration_end(iteration, logged_vars=logged_vars)
=======
				time_spent = time.time() - epoch_start_time
				vals = dict(iteration=iteration, improvement=improvement, time=time_spent)
				fmt = "[{iteration}] Improvement: {improvement}\tTime (s): {time:.2f}"
				if verbose:
					print(fmt.format(**vals))
>>>>>>> 744846f6

			iteration += 1
			last_log_probability_sum = log_probability_sum

		self.clear_summaries()
		callbacks.on_train_end()

		if verbose:
			total_imp = last_log_probability_sum - initial_log_probability_sum
			total_time_spent = time.time() - training_start_time
			print("Total Improvement: {}".format(total_imp))
			print("Total Time (s): {:.2f}".format(total_time_spent))

		improvement = last_log_probability_sum - initial_log_probability_sum
		if return_history:
			return improvement, history
		return improvement

	def summarize(self, X, weights=None):
		"""Summarize a batch of data and store sufficient statistics.

		This will run the expectation step of EM and store sufficient
		statistics in the appropriate distribution objects. The summarization
		can be thought of as a chunk of the E step, and the from_summaries
		method as the M step.

		Parameters
		----------
		X : array-like, shape (n_samples, n_dimensions)
			This is the data to train on. Each row is a sample, and each column
			is a dimension to train on.

		weights : array-like, shape (n_samples,), optional
			The initial weights of each sample in the matrix. If nothing is
			passed in then each sample is assumed to be the same weight.
			Default is None.

		Returns
		-------
		logp : double
			The log probability of the data given the current model. This is
			used to speed up EM.
		"""

		cdef int i, n, d
		cdef numpy.ndarray X_ndarray
		cdef numpy.ndarray weights_ndarray
		cdef double log_probability

		if self.is_vl_:
			n, d = len(X), self.d
		elif self.d == 1:
			n, d = X.shape[0], 1
		elif self.d > 1 and X.ndim == 1:
			n, d = 1, len(X)
		else:
			n, d = X.shape

		if weights is None:
			weights_ndarray = numpy.ones(n, dtype='float64')
		else:
			weights_ndarray = numpy.array(weights, dtype='float64')

		cdef double* X_ptr
		cdef double* weights_ptr = <double*> weights_ndarray.data

		if not self.is_vl_:
			X_ndarray = _check_input(X, self.keymap)
			X_ptr = <double*> X_ndarray.data

			with nogil:
				log_probability = self._summarize(X_ptr, weights_ptr, n)
		else:
			log_probability = 0.0
			for i in range(n):
				X_ndarray = _check_input(X[i], self.keymap)
				X_ptr = <double*> X_ndarray.data
				d = len(X_ndarray)
				with nogil:
					log_probability += self._summarize(X_ptr, weights_ptr+i, d)

		return log_probability

	cdef double _summarize(self, double* X, double* weights, int n) nogil:
		cdef double* r = <double*> calloc(self.n*n, sizeof(double))
		cdef double* summaries = <double*> calloc(self.n, sizeof(double))
		cdef int i, j
		cdef double total, logp, log_probability_sum = 0.0

		memset(summaries, 0, self.n*sizeof(double))
		cdef double tic

		for j in range(self.n):
			if self.is_vl_:
				r[j*n] = (<Model> self.distributions_ptr[j])._vl_log_probability(X, n)
			else:
				(<Model> self.distributions_ptr[j])._log_probability(X, r+j*n, n)

		for i in range(n):
			total = NEGINF

			for j in range(self.n):
				r[j*n + i] += self.weights_ptr[j]
				total = pair_lse(total, r[j*n + i])

			for j in range(self.n):
				r[j*n + i] = cexp(r[j*n + i] - total) * weights[i]
				summaries[j] += r[j*n + i]

			log_probability_sum += total * weights[i]

			if self.is_vl_:
				break

		for j in range(self.n):
			(<Model> self.distributions_ptr[j])._summarize(X, r+j*n, n)

		with gil:
			for j in range(self.n):
				self.summaries_ptr[j] += summaries[j]

		free(r)
		free(summaries)
		return log_probability_sum

	def to_json(self):
		separators=(',', ' : ')
		indent=4

		model = {
					'class' : 'GeneralMixtureModel',
					'distributions'  : [ json.loads(dist.to_json())
					                     for dist in self.distributions ],
					'weights' : self.weights.tolist()
				}

		return json.dumps(model, separators=separators, indent=indent)

	@classmethod
	def from_json(cls, s):
		d = json.loads(s)
		distributions = [ Distribution.from_json(json.dumps(j))
		                  for j in d['distributions'] ]
		model = GeneralMixtureModel(distributions, numpy.array( d['weights'] ))
		return model

	@classmethod
	def from_samples(self, distributions, n_components, X, weights=None,
		n_init=1, init='kmeans++', max_kmeans_iterations=1, inertia=0.0,
		stop_threshold=0.1, max_iterations=1e8, pseudocount=0.0, verbose=False):
		"""Create a mixture model directly from the given dataset.

		First, k-means will be run using the given initializations, in order to
		define initial clusters for the points. These clusters are used to
		initialize the distributions used. Then, EM is run to refine the
		parameters of these distributions.

		A homogenous mixture can be defined by passing in a single distribution
		callable as the first parameter and specifying the number of components,
		while a heterogeneous mixture can be defined by passing in a list of
		callables of the appropriate type.

		Parameters
		----------
		distributions : array-like, shape (n_components,) or callable
			The components of the model. If array, corresponds to the initial
			distributions of the components. If callable, must also pass in the
			number of components and kmeans++ will be used to initialize them.

		n_components : int
			If a callable is passed into distributions then this is the number
			of components to initialize using the kmeans++ algorithm.

		X : array-like, shape (n_samples, n_dimensions)
			This is the data to train on. Each row is a sample, and each column
			is a dimension to train on.

		weights : array-like, shape (n_samples,), optional
			The initial weights of each sample in the matrix. If nothing is
			passed in then each sample is assumed to be the same weight.
			Default is None.

		n_init : int, optional
			The number of initializations of k-means to do before choosing
			the best. Default is 1.

		init : str, optional
			The initialization algorithm to use for the initial k-means
			clustering. Must be one of 'first-k', 'random', 'kmeans++',
			or 'kmeans||'. Default is 'kmeans++'.

		max_kmeans_iterations : int, optional
			The maximum number of iterations to run kmeans for in the
			initialization step. Default is 1.

		inertia : double, optional
			The weight of the previous parameters of the model. The new
			parameters will roughly be
			old_param*inertia + new_param*(1-inertia),
			so an inertia of 0 means ignore the old parameters, whereas an
			inertia of 1 means ignore the new parameters.
			Default is 0.0.

		stop_threshold : double, optional, positive
			The threshold at which EM will terminate for the improvement of
			the model. If the model does not improve its fit of the data by
			a log probability of 0.1 then terminate.
			Default is 0.1.

		max_iterations : int, optional, positive
			The maximum number of iterations to run EM for. If this limit is
			hit then it will terminate training, regardless of how well the
			model is improving per iteration.
			Default is 1e8.

		pseudocount : double, optional, positive
            A pseudocount to add to the emission of each distribution. This
            effectively smoothes the states to prevent 0. probability symbols
            if they don't happen to occur in the data. Only effects mixture
            models defined over discrete distributions. Default is 0.

		verbose : bool, optional
			Whether or not to print out improvement information over
			iterations.
			Default is False.
		"""

		if not callable(distributions) and not isinstance(distributions, list):
			raise ValueError("must either give initial distributions "
			                 "or constructor")

		if callable(distributions):
			if distributions == DiscreteDistribution:
				raise ValueError("cannot fit a discrete GMM "
				                 "without pre-initialized distributions")

			distributions = [distributions for i in range(n_components)]

		else:
			n_components = len(distributions)
			if n_components < 2:
				raise ValueError("must have at least two distributions "
				                 "for general mixture models")

			for dist in distributions:
				if not callable(dist):
					raise ValueError("must pass in uninitialized distributions")

		X = numpy.array(X)
		n, d = X.shape

		kmeans = Kmeans(n_components, init=init, n_init=n_init)
		kmeans.fit(X, weights=weights, max_iterations=max_kmeans_iterations)
		y = kmeans.predict(X)

		distributions = [distribution.from_samples(X[y == i]) for i, distribution in enumerate(distributions)]
		class_weights = numpy.array([(y == i).mean() for i in range(n_components)])

		model = GeneralMixtureModel(distributions, class_weights)
		model.fit(X, weights, inertia=inertia, stop_threshold=stop_threshold,
			max_iterations=max_iterations, pseudocount=pseudocount,
			verbose=verbose)

		return model<|MERGE_RESOLUTION|>--- conflicted
+++ resolved
@@ -10,11 +10,8 @@
 
 import json
 import time
-<<<<<<< HEAD
 
 from .callbacks import CallbackList, ParamsTerminator, History
-=======
->>>>>>> 744846f6
 
 import numpy
 cimport numpy
@@ -196,17 +193,12 @@
 		iteration, improvement = 0, INF
 
 		training_start_time = time.time()
-<<<<<<< HEAD
 		while True:
 			callbacks.on_iteration_begin(iteration)
 			if self.stop_training:
 				break
 			epoch_start_time = time.time()
 
-=======
-		while improvement > stop_threshold and iteration < max_iterations + 1:
-			epoch_start_time = time.time()
->>>>>>> 744846f6
 			self.from_summaries(inertia, pseudocount)
 			log_probability_sum = self.summarize(X, weights)
 			time_spent = time.time() - epoch_start_time
@@ -216,9 +208,9 @@
 			else:
 				improvement = log_probability_sum - last_log_probability_sum
 
-<<<<<<< HEAD
+				time_spent = time.time() - epoch_start_time
 				vals = dict(iteration=iteration, improvement=improvement, time=time_spent)
-				fmt = "[{iteration}] Improvement: {improvement} Time (s): {time:.2f}"
+				fmt = "[{iteration}] Improvement: {improvement}\tTime (s): {time:.2f}"
 				if verbose:
 					print(fmt.format(**vals))
 
@@ -228,13 +220,6 @@
 				'log_probability': log_probability_sum
 			}
 			callbacks.on_iteration_end(iteration, logged_vars=logged_vars)
-=======
-				time_spent = time.time() - epoch_start_time
-				vals = dict(iteration=iteration, improvement=improvement, time=time_spent)
-				fmt = "[{iteration}] Improvement: {improvement}\tTime (s): {time:.2f}"
-				if verbose:
-					print(fmt.format(**vals))
->>>>>>> 744846f6
 
 			iteration += 1
 			last_log_probability_sum = log_probability_sum
