# test_utils.py
# Contact: Jacob Schreiber <jmschreiber91@gmail.com>

import numpy
import torch
import pytest

from pomegranate._utils import _cast_as_tensor
from pomegranate._utils import _update_parameter
from pomegranate._utils import _check_parameter
from pomegranate._utils import partition_sequences

from nose.tools import assert_almost_equal
from nose.tools import assert_equal
from nose.tools import assert_raises
from numpy.testing import assert_array_equal
from numpy.testing import assert_array_almost_equal


def _test_cast(y, dtype, ndim):
	x = _cast_as_tensor(y)
	assert isinstance(x, torch.Tensor)
	assert x.dtype == dtype
	assert x.ndim == ndim

	if type(x) not in (numpy.ndarray, torch.Tensor) and ndim == 0:
		if type(x) in float:
			assert_almost_equal(x, y)
		else:
			assert_equal(x, y)
	else:
		assert_array_almost_equal(x, y)


def test_cast_as_tensor_bool():
	_test_cast(False, torch.bool, 0)
	_test_cast(True, torch.bool, 0)


def test_cast_as_tensor_int():
	_test_cast(5, torch.int64, 0)
	_test_cast(0, torch.int64, 0)
	_test_cast(-1, torch.int64, 0)


def test_cast_as_tensor_float():
	_test_cast(1.2, torch.float32, 0)
	_test_cast(0.0, torch.float32, 0)
	_test_cast(-8.772, torch.float32, 0)


def test_cast_as_tensor_numpy_bool():
	_test_cast(numpy.array(False), torch.bool, 0)
	_test_cast(numpy.array(True), torch.bool, 0)


def test_cast_as_tensor_numpy_int():
	_test_cast(numpy.array(5), torch.int64, 0)
	_test_cast(numpy.array(0), torch.int64, 0)
	_test_cast(numpy.array(-1), torch.int64, 0)


def test_cast_as_tensor_numpy_float():
	_test_cast(numpy.array(1.2), torch.float64, 0)
	_test_cast(numpy.array(0.0), torch.float64, 0)
	_test_cast(numpy.array(-8.772), torch.float64, 0)


def test_cast_as_tensor_torch_bool():
	_test_cast(torch.tensor(False), torch.bool, 0)
	_test_cast(torch.tensor(True), torch.bool, 0)


def test_cast_as_tensor_torch_int():
	_test_cast(torch.tensor(5), torch.int64, 0)
	_test_cast(torch.tensor(0), torch.int64, 0)
	_test_cast(torch.tensor(-1), torch.int64, 0)


def test_cast_as_tensor_torch_float():
	_test_cast(torch.tensor(1.2), torch.float32, 0)
	_test_cast(torch.tensor(0.0), torch.float32, 0)
	_test_cast(torch.tensor(-8.772), torch.float32, 0)


def test_cast_as_tensor_check_wrong():
	assert_raises(AssertionError, _test_cast, True, torch.int64, 0)
	assert_raises(AssertionError, _test_cast, True, torch.bool, 1)
	assert_raises(AssertionError, _test_cast, 1, torch.int32, 0)
	assert_raises(AssertionError, _test_cast, 1, torch.int64, 1)
	assert_raises(AssertionError, _test_cast, 1.2, torch.int64, 0)
	assert_raises(AssertionError, _test_cast, 1.2, torch.float64, 1)



def test_cast_as_tensor_numpy_bool_1d():
	_test_cast(numpy.array([True, False, True, True]), torch.bool, 1)
	_test_cast(numpy.array([True, True, True]), torch.bool, 1)
	_test_cast(numpy.array([False]), torch.bool, 1)


def test_cast_as_tensor_numpy_int_1d():
	_numpy_dtypes = numpy.int32, numpy.int64
	_torch_dtypes = torch.int32, torch.int64

	for _dtype1, _dtype2 in zip(_numpy_dtypes, _torch_dtypes):
		_test_cast(numpy.array([1, 2, 3], dtype=_dtype1), _dtype2, 1)
		_test_cast(numpy.array([0, -3, 0], dtype=_dtype1), _dtype2, 1)
		_test_cast(numpy.array([0], dtype=_dtype1), _dtype2, 1)


def test_cast_as_tensor_numpy_float_1d():
	_numpy_dtypes = numpy.float16, numpy.float32, numpy.float64
	_torch_dtypes = torch.float16, torch.float32, torch.float64

	for _dtype1, _dtype2 in zip(_numpy_dtypes, _torch_dtypes):
		_test_cast(numpy.array([1.2, 2.0, 3.1], dtype=_dtype1), _dtype2, 1)
		_test_cast(numpy.array([0.0, -3.0, 0.0], dtype=_dtype1), _dtype2, 1)
		_test_cast(numpy.array([0.0], dtype=_dtype1), _dtype2, 1)


def test_cast_as_tensor_numpy_check_wrong_1d():
	x1 = numpy.array([True, True, False])
	x2 = numpy.array([1, 2, 3])
	x3 = numpy.array([1.0, 1.1, 1.1])

	assert_raises(AssertionError, _test_cast, x1, torch.int64, 1)
	assert_raises(AssertionError, _test_cast, x1, torch.bool, 0)
	assert_raises(AssertionError, _test_cast, x2, torch.int32, 1)
	assert_raises(AssertionError, _test_cast, x2, torch.int64, 0)
	assert_raises(AssertionError, _test_cast, x3, torch.int64, 1)
	assert_raises(AssertionError, _test_cast, x3, torch.float64, 0)



def test_cast_as_tensor_numpy_bool_2d():
	_test_cast(numpy.array([[True, False, True], [True, True, False]]), 
		torch.bool, 2)
	_test_cast(numpy.array([[True, True, True]]), torch.bool, 2)
	_test_cast(numpy.array([[False]]), torch.bool, 2)


def test_cast_as_tensor_numpy_int_2d():
	_numpy_dtypes = numpy.int32, numpy.int64
	_torch_dtypes = torch.int32, torch.int64

	for _dtype1, _dtype2 in zip(_numpy_dtypes, _torch_dtypes):
		_test_cast(numpy.array([[1, 2, 3], [3, 2, 1]], dtype=_dtype1), 
			_dtype2, 2)
		_test_cast(numpy.array([[0, -3, 0]], dtype=_dtype1), _dtype2, 2)
		_test_cast(numpy.array([[0]], dtype=_dtype1), _dtype2, 2)


def test_cast_as_tensor_numpy_float_2d():
	_numpy_dtypes = numpy.float16, numpy.float32, numpy.float64
	_torch_dtypes = torch.float16, torch.float32, torch.float64

	for _dtype1, _dtype2 in zip(_numpy_dtypes, _torch_dtypes):
		_test_cast(numpy.array([[1.2, 2.0, 3.1], [-1.4, -1.3, -0.0]], 
			dtype=_dtype1), _dtype2, 2)
		_test_cast(numpy.array([[0.0, -3.0, 0.0]], dtype=_dtype1), _dtype2, 2)
		_test_cast(numpy.array([[0.0]], dtype=_dtype1), _dtype2, 2)


def test_cast_as_tensor_numpy_check_wrong_2d():
	x1 = numpy.array([[True, True, False]])
	x2 = numpy.array([[1, 2, 3]])
	x3 = numpy.array([[1.0, 1.1, 1.1]])

	assert_raises(AssertionError, _test_cast, x1, torch.int64, 2)
	assert_raises(AssertionError, _test_cast, x1, torch.bool, 1)
	assert_raises(AssertionError, _test_cast, x2, torch.int32, 2)
	assert_raises(AssertionError, _test_cast, x2, torch.int64, 1)
	assert_raises(AssertionError, _test_cast, x3, torch.int64, 2)
	assert_raises(AssertionError, _test_cast, x3, torch.float64, 1)



def test_cast_as_tensor_torch_bool_1d():
	_test_cast(torch.tensor([True, False, True, True]), torch.bool, 1)
	_test_cast(torch.tensor([True, True, True]), torch.bool, 1)
	_test_cast(torch.tensor([False]), torch.bool, 1)


def test_cast_as_tensor_torch_int_1d():
	_torch_dtypes = torch.int32, torch.int64

	for _dtype in _torch_dtypes:
		_test_cast(torch.tensor([1, 2, 3], dtype=_dtype), _dtype, 1)
		_test_cast(torch.tensor([0, -3, 0], dtype=_dtype), _dtype, 1)
		_test_cast(torch.tensor([0], dtype=_dtype), _dtype, 1)


def test_cast_as_tensor_torch_float_1d():
	_torch_dtypes = torch.float16, torch.float32, torch.float64

	for _dtype in _torch_dtypes:
		_test_cast(torch.tensor([1.2, 2.0, 3.1], dtype=_dtype), _dtype, 1)
		_test_cast(torch.tensor([0.0, -3.0, 0.0], dtype=_dtype), _dtype, 1)
		_test_cast(torch.tensor([0.0], dtype=_dtype), _dtype, 1)


def test_cast_as_tensor_torch_check_wrong_1d():
	x1 = torch.tensor([True, True, False])
	x2 = torch.tensor([1, 2, 3])
	x3 = torch.tensor([1.0, 1.1, 1.1])

	assert_raises(AssertionError, _test_cast, x1, torch.int64, 1)
	assert_raises(AssertionError, _test_cast, x1, torch.bool, 0)
	assert_raises(AssertionError, _test_cast, x2, torch.int32, 1)
	assert_raises(AssertionError, _test_cast, x2, torch.int64, 0)
	assert_raises(AssertionError, _test_cast, x3, torch.int64, 1)
	assert_raises(AssertionError, _test_cast, x3, torch.float64, 0)



def test_cast_as_tensor_torch_bool_2d():
	_test_cast(torch.tensor([[True, False, True], [True, True, False]]), 
		torch.bool, 2)
	_test_cast(torch.tensor([[True, True, True]]), torch.bool, 2)
	_test_cast(torch.tensor([[False]]), torch.bool, 2)


def test_cast_as_tensor_torch_int_2d():
	_torch_dtypes = torch.int32, torch.int64

	for _dtype in _torch_dtypes:
		_test_cast(torch.tensor([[1, 2, 3], [3, 2, 1]], dtype=_dtype), 
			_dtype, 2)
		_test_cast(torch.tensor([[0, -3, 0]], dtype=_dtype), _dtype, 2)
		_test_cast(torch.tensor([[0]], dtype=_dtype), _dtype, 2)


def test_cast_as_tensor_torch_float_2d():
	_torch_dtypes = torch.float16, torch.float32, torch.float64

	for _dtype in _torch_dtypes:
		_test_cast(torch.tensor([[1.2, 2.0, 3.1], [-1.4, -1.3, -0.0]], 
			dtype=_dtype), _dtype, 2)
		_test_cast(torch.tensor([[0.0, -3.0, 0.0]], dtype=_dtype), _dtype, 2)
		_test_cast(torch.tensor([[0.0]], dtype=_dtype), _dtype, 2)


def test_cast_as_tensor_torch_check_wrong_2d():
	x1 = torch.tensor([[True, True, False]])
	x2 = torch.tensor([[1, 2, 3]])
	x3 = torch.tensor([[1.0, 1.1, 1.1]])

	assert_raises(AssertionError, _test_cast, x1, torch.int64, 2)
	assert_raises(AssertionError, _test_cast, x1, torch.bool, 1)
	assert_raises(AssertionError, _test_cast, x2, torch.int32, 2)
	assert_raises(AssertionError, _test_cast, x2, torch.int64, 1)
	assert_raises(AssertionError, _test_cast, x3, torch.int64, 2)
	assert_raises(AssertionError, _test_cast, x3, torch.float64, 1)



#

def _test_update(inertia):
	x1 = torch.tensor([1.0, 1.4, 1.8, -1.1, 0.0])
	x2 = torch.tensor([2.2, 8.2, 0.1, 105.2, 0.0])
	y = x1 * inertia + x2 * (1-inertia) 

	_update_parameter(x1, x2, inertia=inertia)
	assert_array_almost_equal(x1, y)


def test_update_parameter():
	_test_update(inertia=0.0)


def test_update_parameter_inertia():
	_test_update(inertia=0.1)
	_test_update(inertia=0.5)
	_test_update(inertia=1.0)



#



def test_check_parameters_min_values_bool():
	x = torch.tensor([True, True, False], dtype=torch.bool)
	dtypes = [torch.bool]

	_check_parameter(x, "x", min_value=0)
	_check_parameter(x, "x", min_value=-1.0)

	assert_raises(ValueError, _check_parameter, x, "x", min_value=1)
	assert_raises(ValueError, _check_parameter, x, "x", min_value=1000.0)


def test_check_parameters_min_values_int():
	x = torch.tensor([1, 6, 24], dtype=torch.int32)
	dtypes = [torch.bool]

	_check_parameter(x, "x", min_value=1)
	_check_parameter(x, "x", min_value=-1.0)

	assert_raises(ValueError, _check_parameter, x, "x", min_value=2)
	assert_raises(ValueError, _check_parameter, x, "x", min_value=25.0)


def test_check_parameters_min_values_float():
	x = torch.tensor([1, 6, 24], dtype=torch.float32)
	dtypes = [torch.bool]

	_check_parameter(x, "x", min_value=1)
	_check_parameter(x, "x", min_value=-1.0)

	assert_raises(ValueError, _check_parameter, x, "x", min_value=2)
	assert_raises(ValueError, _check_parameter, x, "x", min_value=25.0)


def test_check_parameters_max_values_bool():
	x = torch.tensor([True, True, False], dtype=torch.bool)
	dtypes = [torch.bool]

	_check_parameter(x, "x", max_value=1)
	_check_parameter(x, "x", max_value=100.0)

	assert_raises(ValueError, _check_parameter, x, "x", max_value=0)
	assert_raises(ValueError, _check_parameter, x, "x", max_value=-2.7)


def test_check_parameters_max_values_int():
	x = torch.tensor([1, 6, 24], dtype=torch.int32)
	dtypes = [torch.bool]

	_check_parameter(x, "x", max_value=24)
	_check_parameter(x, "x", max_value=24.1)

	assert_raises(ValueError, _check_parameter, x, "x", max_value=2)
	assert_raises(ValueError, _check_parameter, x, "x", max_value=8.0)


def test_check_parameters_max_values_float():
	x = torch.tensor([1, 6, 24], dtype=torch.float32)
	dtypes = [torch.bool]

	_check_parameter(x, "x", max_value=24)
	_check_parameter(x, "x", max_value=24.1)

	assert_raises(ValueError, _check_parameter, x, "x", max_value=2)
	assert_raises(ValueError, _check_parameter, x, "x", max_value=8.0)


def test_check_parameters_minmax_values_float():
	x = torch.tensor([1.1, 2.3, 7.8], dtype=torch.float32)
	dtypes = [torch.bool]

	_check_parameter(x, "x", min_value=1.0, max_value=24)

	assert_raises(ValueError, _check_parameter, x, "x", min_value=1.2, 
		max_value=24)
	assert_raises(ValueError, _check_parameter, x, "x", min_value=0.0,
		max_value=6)


def test_check_parameters_value_sum_float():
	x = torch.tensor([1.1, 2.3, 7.8], dtype=torch.float32)
	_check_parameter(x, "x", value_sum=torch.sum(x))

	assert_raises(ValueError, _check_parameter, x, "x", value_sum=-0.2)
	assert_raises(ValueError, _check_parameter, x, "x", value_sum=torch.sum(x)
		+2e-6)


	x = 1.5
	_check_parameter(x, "x", value_sum=x)

	assert_raises(ValueError, _check_parameter, x, "x", value_sum=-0.2)
	assert_raises(ValueError, _check_parameter, x, "x", value_sum=x+2e-6)


def test_check_parameters_value_set_bool():
	x = torch.tensor([True, True, True], dtype=torch.bool)
	value_set = [True]

	_check_parameter(x, "x", value_set=tuple(value_set))
	_check_parameter(x, "x", value_set=list(value_set))

	assert_raises(ValueError, _check_parameter, x, "x", value_set=[False])
	assert_raises(ValueError, _check_parameter, x, "x", value_set=[5.2])


def test_check_parameters_value_set_int():
	x = torch.tensor([2, 6, 24], dtype=torch.int32)
	value_set = [2, 6, 24, 26]

	_check_parameter(x, "x", value_set=tuple(value_set))
	_check_parameter(x, "x", value_set=list(value_set))

	assert_raises(ValueError, _check_parameter, x, "x", value_set=[True, False])
	assert_raises(ValueError, _check_parameter, x, "x", value_set=[5.2, 1, 6])


def test_check_parameters_value_set_float():
	x = torch.tensor([1.1, 6.0, 24.3], dtype=torch.float32)
	value_set = [1.1, 6.0, 24.3, 17.8]

	_check_parameter(x, "x", value_set=tuple(value_set))
	_check_parameter(x, "x", value_set=list(value_set))

	assert_raises(ValueError, _check_parameter, x, "x", value_set=[True, False])
	assert_raises(ValueError, _check_parameter, x, "x", value_set=[5.2, 1, 6])


def test_check_parameters_dtypes_bool():
	x = torch.tensor([True, True, False], dtype=torch.bool)
	dtypes = [torch.bool]

	_check_parameter(x, "x", dtypes=tuple(dtypes))
	_check_parameter(x, "x", dtypes=list(dtypes))
	_check_parameter(x, "x", dtypes=set(dtypes))

	assert_raises(ValueError, _check_parameter, x, "x", dtypes=[torch.int64])
	assert_raises(ValueError, _check_parameter, x, "x", dtypes=[torch.float64])


def test_check_parameters_dtypes_int():
	x = torch.tensor([1, 2, 3], dtype=torch.int32)
	dtypes = [torch.int32, torch.int64]

	_check_parameter(x, "x", dtypes=tuple(dtypes))
	_check_parameter(x, "x", dtypes=list(dtypes))
	_check_parameter(x, "x", dtypes=set(dtypes))

	assert_raises(ValueError, _check_parameter, x, "x", dtypes=[torch.int64])
	assert_raises(ValueError, _check_parameter, x, "x", dtypes=[torch.float32])


def test_check_parameters_dtypes_float():
	x = torch.tensor([1, 2, 3], dtype=torch.float32)
	dtypes = [torch.float32, torch.float64]

	_check_parameter(x, "x", dtypes=tuple(dtypes))
	_check_parameter(x, "x", dtypes=list(dtypes))
	_check_parameter(x, "x", dtypes=set(dtypes))

	assert_raises(ValueError, _check_parameter, x, "x", dtypes=[torch.int64])
	assert_raises(ValueError, _check_parameter, x, "x", dtypes=[torch.float64])


def test_check_parameters_ndim_0():
	x = torch.tensor(1.1)

	_check_parameter(x, "x", ndim=0)
	assert_raises(ValueError, _check_parameter, x, "x", ndim=1)
	assert_raises(ValueError, _check_parameter, x, "x", ndim=2)


def test_check_parameters_ndim_1():
	x = torch.tensor([1.1])

	_check_parameter(x, "x", ndim=1)
	assert_raises(ValueError, _check_parameter, x, "x", ndim=0)
	assert_raises(ValueError, _check_parameter, x, "x", ndim=2)


def test_check_parameters_ndim_2():
	x = torch.tensor([[1.1]])

	_check_parameter(x, "x", ndim=2)
	assert_raises(ValueError, _check_parameter, x, "x", ndim=1)
	assert_raises(ValueError, _check_parameter, x, "x", ndim=0)


def test_check_parameters_ndim_tuple():
	x = torch.tensor([1.1])

	_check_parameter(x, "x", ndim=(1,))
	_check_parameter(x, "x", ndim=(0, 1))
	_check_parameter(x, "x", ndim=(1, 2))

	assert_raises(ValueError, _check_parameter, x, "x", ndim=0)
	assert_raises(ValueError, _check_parameter, x, "x", ndim=(0, 2))

	x = torch.tensor(1.1)

	_check_parameter(x, "x", ndim=(0,))
	_check_parameter(x, "x", ndim=(0, 1))
	_check_parameter(x, "x", ndim=(0, 2))

	assert_raises(ValueError, _check_parameter, x, "x", ndim=1)
	assert_raises(ValueError, _check_parameter, x, "x", ndim=(1, 2))

	x = torch.tensor([[1.1]])

	_check_parameter(x, "x", ndim=(2,))
	_check_parameter(x, "x", ndim=(2, 1))
	_check_parameter(x, "x", ndim=(0, 2))

	assert_raises(ValueError, _check_parameter, x, "x", ndim=1)
	assert_raises(ValueError, _check_parameter, x, "x", ndim=(0, 1))


def test_check_parameters_ndim_list():
	x = torch.tensor([1.1])

	_check_parameter(x, "x", ndim=[1])
	_check_parameter(x, "x", ndim=[0, 1])
	_check_parameter(x, "x", ndim=[1, 2])

	assert_raises(ValueError, _check_parameter, x, "x", ndim=0)
	assert_raises(ValueError, _check_parameter, x, "x", ndim=[0, 2])

	x = torch.tensor(1.1)

	_check_parameter(x, "x", ndim=[0])
	_check_parameter(x, "x", ndim=[0, 1])
	_check_parameter(x, "x", ndim=[0, 2])

	assert_raises(ValueError, _check_parameter, x, "x", ndim=1)
	assert_raises(ValueError, _check_parameter, x, "x", ndim=[1, 2])

	x = torch.tensor([[1.1]])

	_check_parameter(x, "x", ndim=[2])
	_check_parameter(x, "x", ndim=[2, 1])
	_check_parameter(x, "x", ndim=[0, 2])

	assert_raises(ValueError, _check_parameter, x, "x", ndim=1)
	assert_raises(ValueError, _check_parameter, x, "x", ndim=[0, 1])


def test_check_parameters_shape():
	x = torch.tensor([[1.1]])

	_check_parameter(x, "x", shape=(1, 1))
	_check_parameter(x, "x", shape=(-1, 1))
	_check_parameter(x, "x", shape=(1, -1))
	_check_parameter(x, "x", shape=(-1, -1))
	assert_raises(ValueError, _check_parameter, x, "x", shape=(2, 1))
	assert_raises(ValueError, _check_parameter, x, "x", shape=(1, 2))
	assert_raises(ValueError, _check_parameter, x, "x", shape=(1,))
	assert_raises(ValueError, _check_parameter, x, "x", shape=(1, 2, 1))
	assert_raises(ValueError, _check_parameter, x, "x", shape=(1, 2, -1))

	x = torch.tensor([
		[1.1, 1.2, 1.3, 1.8],
		[2.1, 1.1, 1.4, 0.9]
	])

	_check_parameter(x, "x", shape=(2, 4))
	_check_parameter(x, "x", shape=(-1, 4))
	_check_parameter(x, "x", shape=(2, -1))
	_check_parameter(x, "x", shape=(-1, -1))
	assert_raises(ValueError, _check_parameter, x, "x", shape=(2, 1))
	assert_raises(ValueError, _check_parameter, x, "x", shape=(1, 2))
	assert_raises(ValueError, _check_parameter, x, "x", shape=(1,))
	assert_raises(ValueError, _check_parameter, x, "x", shape=(1, 2, 1))
	assert_raises(ValueError, _check_parameter, x, "x", shape=(1, 2, -1))
	assert_raises(ValueError, _check_parameter, x, "x", shape=(2, -1, -1))


###


@pytest.fixture
def X1():
	return [[[0.5, 0.2], 
		     [0.2, 0.1]],

		    [[0.1, 0.2],
		     [0.7, 0.2]],
 
		    [[0.1, 0.4],
		     [0.3, 0.1]],

		    [[0.3, 0.1],
		     [0.1, 0.6]]]


@pytest.fixture
def w1():
	return [[0.1, 0.5], [0.1, 0.3], [0.5, 0.2], [0.2, 0.1]]


@pytest.fixture
def p1():
	return [[[0.5, 0.5], 
		  [0.5, 0.5]],

		 [[0.7, 0.3],
		  [0.3, 0.7]],

		 [[1.0, 0.0],
		  [0.5, 0.5]],

		 [[0.0, 1.0],
		  [0.0, 1.0]]]


def test_partition_3d_X(X1):
	funcs = (lambda x: x, tuple, numpy.array, 
		lambda x: torch.from_numpy(numpy.array(x)))

	for func in funcs:
		y, _, _ = partition_sequences(func(X1))

		assert isinstance(y, list)
		assert len(y) == 1

		assert isinstance(y[0], torch.Tensor)
		assert y[0].ndim == 3
		assert y[0].shape == (4, 2, 2)
		assert_array_almost_equal(X1, y[0])


def test_partition_3d_Xw(X1, w1):
	funcs = (lambda x: x, tuple, numpy.array, 
		lambda x: torch.from_numpy(numpy.array(x)))

	for func in funcs:
		y, w, p = partition_sequences(func(X1), sample_weight=func(w1))

		assert isinstance(y, list)
		assert len(y) == 1

		assert isinstance(w, list)
		assert len(w) == 1

		assert p is None

		assert isinstance(y[0], torch.Tensor)
		assert y[0].ndim == 3
		assert y[0].shape == (4, 2, 2)
		assert_array_almost_equal(X1, y[0])

		assert isinstance(w[0], torch.Tensor)
		assert w[0].ndim == 2
		assert w[0].shape == (4, 2)
		assert_array_almost_equal(w1, w[0])


def test_partition_3d_Xp(X1, p1):
	funcs = (lambda x: x, tuple, numpy.array, 
		lambda x: torch.from_numpy(numpy.array(x)))

	for func in funcs:
		y, w, p = partition_sequences(func(X1), priors=func(p1), n_dists=2)

		assert isinstance(y, list)
		assert len(y) == 1

		assert w is None

		assert isinstance(p, list)
		assert len(p) == 1

		assert isinstance(y[0], torch.Tensor)
		assert y[0].ndim == 3
		assert y[0].shape == (4, 2, 2)
		assert_array_almost_equal(X1, y[0])

		assert isinstance(p[0], torch.Tensor)
		assert p[0].ndim == 3
		assert p[0].shape == (4, 2, 2)
		assert_array_almost_equal(p1, p[0])


def test_partition_3d_Xwp(X1, w1, p1):
	funcs = (lambda x: x, tuple, numpy.array, 
		lambda x: torch.from_numpy(numpy.array(x)))

	for func in funcs:
		y, w, p = partition_sequences(func(X1), sample_weight=func(w1),
									  priors=func(p1), n_dists=2)

		assert isinstance(y, list)
		assert len(y) == 1

		assert isinstance(w, list)
		assert len(w) == 1

		assert isinstance(p, list)
		assert len(p) == 1

		assert isinstance(y[0], torch.Tensor)
		assert y[0].ndim == 3
		assert y[0].shape == (4, 2, 2)
		assert_array_almost_equal(X1, y[0])

		assert isinstance(w[0], torch.Tensor)
		assert w[0].ndim == 2
		assert w[0].shape == (4, 2)
		assert_array_almost_equal(w1, w[0])

		assert isinstance(p[0], torch.Tensor)
		assert p[0].ndim == 3
		assert p[0].shape == (4, 2, 2)
		assert_array_almost_equal(p1, p[0])


@pytest.fixture
def X2():
	return [[[[0.5, 0.2], 
		      [0.2, 0.1]],

		     [[0.1, 0.2],
		      [0.7, 0.2]]],

		    [[[0.1, 0.4],
		      [0.3, 0.1],
		      [0.1, 0.7]],

		     [[0.3, 0.1],
		      [0.1, 0.6],
		      [0.1, 0.1]]]]


@pytest.fixture
def w2():
	return [[[0.1, 0.5], [0.1, 0.3]], [[0.5, 0.2, 0.1], [0.2, 0.1, 0.0]]]


@pytest.fixture
def p2():
	return [[[[0.5, 0.5], 
		      [1.0, 0.0]],

		     [[0.5, 0.5],
		      [0.5, 0.5]]],

		    [[[0.5, 0.5],
		      [0.7, 0.3],
		      [0.1, 0.9]],

		     [[1.0, 0.0],
		      [1.0, 0.0],
		      [1.0, 0.0]]]]


def test_partition_3ds_X(X2):
	funcs = (lambda x: x, tuple, numpy.array, 
		lambda x: torch.from_numpy(numpy.array(x)))

	for func in funcs:
		X2_ = [func(x) for x in X2]

		y, _, _ = partition_sequences(X2)

		assert isinstance(y, list)
		assert len(y) == 2

		for i, y_ in enumerate(y):
			assert isinstance(y_, torch.Tensor)
			assert y_.ndim == 3
			assert y_.shape == (2, i+2, 2)
			assert_array_almost_equal(y_, X2[i])


def test_partition_3ds_Xw(X2, w2):
	funcs = (lambda x: x, tuple, numpy.array, 
		lambda x: torch.from_numpy(numpy.array(x)))

	for func in funcs:
		X2_ = [func(x) for x in X2]
		w2_ = [func(w) for w in w2]

		y, w, p = partition_sequences(X2_, sample_weight=w2_) 

		assert isinstance(y, list)
		assert len(y) == 2

		assert isinstance(w, list)
		assert len(w) == 2

		assert p == None

		for i, y_ in enumerate(y):
			assert isinstance(y_, torch.Tensor)
			assert y_.ndim == 3
			assert y_.shape == (2, i+2, 2)
			assert_array_almost_equal(y_, X2[i])

		for i, w_ in enumerate(w):
			assert isinstance(w_, torch.Tensor)
			assert w_.ndim == 2
			assert w_.shape == (2, i+2)
			assert_array_almost_equal(w_, w2[i])


def test_partition_3ds_Xp(X2, p2):
	funcs = (lambda x: x, tuple, numpy.array, 
		lambda x: torch.from_numpy(numpy.array(x)))

	for func in funcs:
		X2_ = [func(x) for x in X2]
		p2_ = [func(p) for p in p2]

		y, w, p = partition_sequences(X2_, priors=p2_, n_dists=2)

		assert isinstance(y, list)
		assert len(y) == 2

		assert isinstance(p, list)
		assert len(p) == 2

		assert w is None

		for i, y_ in enumerate(y):
			assert isinstance(y_, torch.Tensor)
			assert y_.ndim == 3
			assert y_.shape == (2, i+2, 2)
			assert_array_almost_equal(y_, X2[i])

		for i, p_ in enumerate(p):
			assert isinstance(p_, torch.Tensor)
			assert p_.ndim == 3
			assert p_.shape == (2, i+2, 2)
			assert_array_almost_equal(p_, p2[i])


def test_partition_3ds_Xwp(X2, w2, p2):
	funcs = (lambda x: x, tuple, numpy.array, 
		lambda x: torch.from_numpy(numpy.array(x)))

	for func in funcs:
		X2_ = [func(x) for x in X2]
		w2_ = [func(w) for w in w2]
		p2_ = [func(p) for p in p2]

		y, w, p = partition_sequences(X2_,
			sample_weight=w2_, priors=p2_, n_dists=2)

		assert isinstance(y, list)
		assert len(y) == 2

		assert isinstance(p, list)
		assert len(p) == 2

		assert isinstance(w, list)
		assert len(w) == 2

		for i, y_ in enumerate(y):
			assert isinstance(y_, torch.Tensor)
			assert y_.ndim == 3
			assert y_.shape == (2, i+2, 2)
			assert_array_almost_equal(y_, X2[i])

		for i, w_ in enumerate(w):
			assert isinstance(w_, torch.Tensor)
			assert w_.ndim == 2
			assert w_.shape == (2, i+2)
			assert_array_almost_equal(w_, w2[i])

		for i, p_ in enumerate(p):
			assert isinstance(p_, torch.Tensor)
			assert p_.ndim == 3
			assert p_.shape == (2, i+2, 2)
			assert_array_almost_equal(p_, p2[i])


@pytest.fixture
def X3():
	return [[[0.5, 0.2], 
		     [0.2, 0.1]],

		    [[0.1, 0.2],
		     [0.7, 0.2]],

		    [[0.1, 0.4],
		     [0.3, 0.1],
		     [0.1, 0.7]],

		    [[0.3, 0.1],
		     [0.1, 0.6],
		     [0.1, 0.1]],

		    [[0.5, 0.1]],

		    [[0.5, 0.2],
		     [0.3, 0.4]]]


@pytest.fixture
def w3():
	return [[0.1, 0.5], [0.1, 0.3], [0.5, 0.2, 0.1], [0.2, 0.1, 0.3],
		[0.1], [0.6, 0.4]]


@pytest.fixture
def p3():
	return [[[0.5, 0.5], 
		     [0.5, 0.5]],

		    [[0.9, 0.1],
		     [0.0, 1.0]],

		    [[0.5, 0.5],
		     [0.5, 0.5],
		     [0.0, 1.0]],

		    [[0.0, 1.0],
		     [0.0, 1.0],
		     [1.0, 0.0]],

		    [[0.5, 0.5]],

		    [[0.7, 0.3],
		     [0.3, 0.7]]]


def test_partition_2ds_X(X3):
	X_batches = [
		[[[0.5, 0.1]]],

		[[[0.5, 0.2], 
		  [0.2, 0.1]],

		 [[0.1, 0.2],
		  [0.7, 0.2]],

		 [[0.5, 0.2],
		  [0.3, 0.4]]],

		[[[0.1, 0.4],
		  [0.3, 0.1],
		  [0.1, 0.7]],

		  [[0.3, 0.1],
		   [0.1, 0.6],
		   [0.1, 0.1]]]]


	funcs = (lambda x: x, tuple, numpy.array, 
		lambda x: torch.from_numpy(numpy.array(x)))

	for func in funcs:
		X3_ = [func(x) for x in X3]

		y, _, _ = partition_sequences(X3_)

		assert isinstance(y, list)
		assert len(y) == 3

		for i, y_ in enumerate(y):
			assert isinstance(y_, torch.Tensor)
			assert y_.ndim == 3
			assert y_.shape == ([1, 3, 2][i], i+1, 2)
			assert_array_almost_equal(y_, X_batches[i])


def test_partition_2ds_Xw(X3, w3):
	w_batches = [[[0.1]], [[0.1, 0.5], [0.1, 0.3], [0.6, 0.4]], 
		[[0.5, 0.2, 0.1], [0.2, 0.1, 0.3]]]


	funcs = (lambda x: x, tuple, numpy.array, 
		lambda x: torch.from_numpy(numpy.array(x)))

	for func in funcs:
		X3_ = [func(x) for x in X3]
		w3_ = [func(w) for w in w3]

		y, w, p = partition_sequences(X3_, sample_weight=w3_) 

		assert isinstance(y, list)
		assert len(y) == 3

		assert isinstance(w, list)
		assert len(w) == 3

		assert p == None

		for i, y_ in enumerate(y):
			assert isinstance(y_, torch.Tensor)
			assert y_.ndim == 3
			assert y_.shape == ([1, 3, 2][i], i+1, 2)

		for i, w_ in enumerate(w):
			assert isinstance(w_, torch.Tensor)
			assert w_.ndim == 2
			assert w_.shape == ([1, 3, 2][i], i+1)
			assert_array_almost_equal(w_, w_batches[i])


def test_partition_2ds_Xp(X3, p3):
	p_batches = [
		[[[0.5, 0.5]]],

		[[[0.5, 0.5], 
		  [0.5, 0.5]],

		 [[0.9, 0.1],
		  [0.0, 1.0]],

		 [[0.7, 0.3],
		  [0.3, 0.7]]],

		[[[0.5, 0.5],
		  [0.5, 0.5],
		  [0.0, 1.0]],

		 [[0.0, 1.0],
		  [0.0, 1.0],
		  [1.0, 0.0]]]]

	funcs = (lambda x: x, tuple, numpy.array, 
		lambda x: torch.from_numpy(numpy.array(x)))

	for func in funcs:
		X3_ = [func(x) for x in X3]
		p3_ = [func(p) for p in p3]

		y, w, p = partition_sequences(X3_, priors=p3_, n_dists=2)

		assert isinstance(y, list)
		assert len(y) == 3

		assert isinstance(p, list)
		assert len(p) == 3

		assert w is None

		for i, y_ in enumerate(y):
			assert isinstance(y_, torch.Tensor)
			assert y_.ndim == 3
			assert y_.shape == ([1, 3, 2][i], i+1, 2)

		for i, p_ in enumerate(p):
			assert isinstance(p_, torch.Tensor)
			assert p_.ndim == 3
			assert p_.shape == ([1, 3, 2][i], i+1, 2)
			assert_array_almost_equal(p_, p_batches[i])


def test_partition_2ds_Xwp(X3, w3, p3):
	funcs = (lambda x: x, tuple, numpy.array, 
		lambda x: torch.from_numpy(numpy.array(x)))

	for func in funcs:
		X3_ = [func(x) for x in X3]
		w3_ = [func(w) for w in w3]
		p3_ = [func(p) for p in p3]

		y, w, p = partition_sequences(X3_, sample_weight=w3_, priors=p3_, n_dists=2)

		assert isinstance(y, list)
		assert len(y) == 3

		assert isinstance(p, list)
		assert len(w) == 3

		assert isinstance(p, list)
		assert len(p) == 3

		for i, y_ in enumerate(y):
			assert isinstance(y_, torch.Tensor)
			assert y_.ndim == 3
			assert y_.shape == ([1, 3, 2][i], i+1, 2)

		for i, w_ in enumerate(w):
			assert isinstance(w_, torch.Tensor)
			assert w_.ndim == 2
			assert w_.shape == ([1, 3, 2][i], i+1)

		for i, p_ in enumerate(p):
			assert isinstance(p_, torch.Tensor)
			assert p_.ndim == 3
			assert p_.shape == ([1, 3, 2][i], i+1, 2)


@pytest.mark.parametrize("X", [torch.ones((1, 10, 2)), [torch.ones((1, 10, 2)), torch.ones((2, 10, 2))]])
@pytest.mark.parametrize("invalid", ["sample_weight", "priors"])
def test_dont_hide_errors_for_priors_and_sample_weight(X, invalid):
	"""Test that we get the correct error message when we don't pass data in case 3."""

	with pytest.raises(ValueError) as excinfo:
<<<<<<< HEAD
		partition_sequences(X, **{invalid: numpy.zeros((1, 1)) - 1})
=======
		partition_sequences(X, **{invalid: numpy.zeros((1, 1)) - 1}, n_dists=10)
>>>>>>> 514bf949

	assert invalid in str(excinfo.value)<|MERGE_RESOLUTION|>--- conflicted
+++ resolved
@@ -1071,10 +1071,6 @@
 	"""Test that we get the correct error message when we don't pass data in case 3."""
 
 	with pytest.raises(ValueError) as excinfo:
-<<<<<<< HEAD
-		partition_sequences(X, **{invalid: numpy.zeros((1, 1)) - 1})
-=======
 		partition_sequences(X, **{invalid: numpy.zeros((1, 1)) - 1}, n_dists=10)
->>>>>>> 514bf949
 
 	assert invalid in str(excinfo.value)